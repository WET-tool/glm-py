--- conflicted
+++ resolved
@@ -19,11 +19,7 @@
 requires-python = ">=3.9"
 
 dependencies = [
-<<<<<<< HEAD
-    "pandas[excel]>=2.0.0",
-=======
     "pandas>=2.0.0",
->>>>>>> 9a375109
     "fastapi[all]>=0.88.0",
     "python-multipart"
 ]
